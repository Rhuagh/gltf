--- conflicted
+++ resolved
@@ -6,7 +6,6 @@
 // option. This file may not be copied, modified, or distributed
 // except according to those terms.
 
-extern crate gl;
 extern crate serde;
 #[macro_use]
 extern crate serde_derive;
@@ -14,7 +13,6 @@
 
 #[macro_use]
 mod macros;
-<<<<<<< HEAD
 
 pub mod v1;
 pub mod v2;
@@ -74,10 +72,12 @@
             let patch = iter.next().unwrap_or(0);
             match major {
                 Some(n) => Ok(Version(n, minor, patch)),
-                None => Err(format!("asset.version \"{}\" invalid",
-                                    root.asset.version.to_owned())),
+                None => {
+                    Err(format!("asset.version \"{}\" invalid",
+                                    root.asset.version.to_owned()))
+                }
             }
-        },
+        }
         Err(_) => Err("asset.version field missing".to_string()),
     }
 }
@@ -184,8 +184,4 @@
         let json = "{\"asset\":{\"version\":\"1.0.0\",\"foo\":{}},\"bar\":{}}";
         assert_eq!(detect_version(&json), Ok(Version(1, 0, 0)));
     }
-}
-=======
-
-pub mod v1;
->>>>>>> 810fbf87
+}